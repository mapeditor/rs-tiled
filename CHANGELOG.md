--- conflicted
+++ resolved
@@ -5,14 +5,13 @@
 The format is based on [Keep a Changelog](https://keepachangelog.com/en/1.0.0/),
 and this project adheres to [Semantic Versioning](https://semver.org/spec/v2.0.0.html).
 
-## [Unreleased]
-<<<<<<< HEAD
+## [Unreleased (next)]
 ### Added
 - Implement `ResourceReader` for appropiate functions. (#272) **Read the README's FAQ for more information about this change.**
-=======
+
+## [Unreleased]
 ## Changed
 - Updated `Image` docs. (#270)
->>>>>>> 4f94470e
 
 ## [0.11.1]
 ### Added
