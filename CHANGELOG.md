# Changelog

All notable changes to this project will be documented in this file.

The format is based on [Keep a Changelog](https://keepachangelog.com/en/1.0.0/),
and this project adheres to [Semantic Versioning](https://semver.org/spec/v2.0.0.html).

## [Unreleased]
### Added
- Support for staggered maps. Maps now have an `stagger_axis` and `stagger_index` property.

## [0.11.0]
### Added
- Template support!
Templates are loaded automatically when they are encountered, and are treated as intermediate
objects. As such, `ResourceCache` has now methods for both getting and inserting them (#170).
- VFS support (#199).
<<<<<<< HEAD
- `as_x` functions for layer types (#235).
=======
- Text object support (#230).
>>>>>>> 92ffd11a
- `cache_mut` loader property (#207).

### Changed
- `LayerType` variants have been stripped from the `Layer` suffix (#203).
- `TileData::tile_type` has been renamed to `TileData::user_type`. (#253)
- `Orientation`'s `FromStr` impl now returns `OrientationParseError` as the error type. (#253)
- `ResourceCache::get_or_try_insert_tileset_with` has been replaced by `ResourceCache::insert_tileset`.
- `DefaultResourceCache`'s members have been made public.

### Removed
- `ObjectData::obj_type`, `ObjectData::width`, `ObjectData::height`. (#253)
- `TileData::tile_type` (which has been renamed to `TileData::user_type`) (#253)

## [0.10.3]
### Added
- Support for Wang sets.
- Support for Tiled 1.9 `Class` property. Maps, tilesets and layers now have a `user_type` property.
- Support for tile offsets. Tilesets now have an `offset_x` and `offset_y` property.

### Deprecated
- `Object::obj_type` Use `Object::user_type` instead.

### Changed
- Update `zstd` to `0.12.0`.
- Update `sfml` dev dependency to `0.20.0`.
- Update `base64` to `0.21.0`.

## [0.10.2]
### Added
- Map-wrapped chunks: `ChunkWrapper`.
- Ability to access infinite tile layer chunks via `InfiniteTileLayer::chunks`, 
`InfiniteTileLayerData::chunk_data`, `InfiniteTileLayerData::get_chunk_data` &
`InfiniteTileLayer::get_chunk`, as well as chunk data via `Chunk::get_tile_data` &
`ChunkWrapper::get_tile`.
- `TileLayer::width` & `TileLayer::height` for ergonomic access of width/height.
- `FiniteTileLayerData::get_tile_data`, `InfiniteTileLayerData::get_tile_data`.
- `Default` derived implementation for `Loader` & `FilesystemResourceCache`

### Changed
- Update `zstd` to `0.11.0`.

## [0.10.1]
### Added
- `Loader` type for loading map and tileset files without having to necessarily mention the cache
to use.

### Deprecated
- `Map::parse_reader`: Use `Loader::parse_tmx_map_from` instead.
- `Map::parse_file`: Use `Loader::load_tmx_map` instead.
- `Tileset::parse_reader`: Use `Loader::load_tsx_tileset` instead.

### Fixed
- Fix message when a tileset is missing the `tilecount` attribute (#194).

## [0.10.0]
As this release changes practically the entire interface of the crate, it is recommended that you
check out the [examples](https://github.com/mapeditor/rs-tiled/tree/master/examples) instead of the
changelog if you are migrating from an older version.

### Added
- Documentation to all crate items.
- Group layer support.
- Layer ID parsing.
- Object property parsing.
- Support for multiline string properties.
- SFML example.
- `Result` type.
- `Layer::parallax_x` & `Layer::parallax_y`.
- `Tileset::columns`.
- Missing derive and inline attributes.
- Tests for `zstd`-compressed files.


### Changed
- **Set the minimum Tiled TMX version to 0.13.**
- Refactor crate interface and internals to be more consistent, sound and easy to use.
- Hide GIDs as internal data; Provide a cleaner API.
- Contain all layer types in an enum as opposed to different containers.
- Rename `TiledError` to `Error`.
- `Tileset::tilecount` is no longer optional.
- Improve errors.
- Use `Color` type in color properties.
- Rename "colour"-related appareances to "color".
- Use `impl AsRef<Path>` where appropiate.
- Change `Tileset::image` to be a single image at most instead of a vector.
- Update README.
- Make layer and tileset names optional, defaulting to an empty string.
- Reorganize crate internally.
- Update `zstd` to `0.9`.

### Fixed
- Color parsing issues: #148

### Removed
- `Layer::layer_index`, as all layer types are now stored in a common container.
- `Map::source`, since it is known from where the load function was called.

## [0.9.5] - 2021-05-02
### Added
- Support for file properties.

### Fixed
- Parsing csv data without newlines (LDtk).

## [0.9.4] - 2021-02-07
### Added
- Support for layer offsets.

### Changed
- Feature gate zstd to allow targeting wasm32-unknown-unknown.

### Fixed
- Object visibility parsing.

## [0.9.3] - 2020-09-20
### Added
- Support for base64 and zstd compressed maps.
- Support for point objects.
- Support for infinite maps.

## [0.9.2] - 2020-05-09
### Added
- Properties to Tilesets.
- Test verifying `tileset.properties`.
- Tileset tile count parsing.
- Object `width` and `height` fields.

## [0.9.1] - 2020-03-29
### Changed
- Make fields on `Frame` `pub`.

## [0.9.0] - 2019-25-11 (?)
### Changed
- Migration to `rust 2018` and `?`<|MERGE_RESOLUTION|>--- conflicted
+++ resolved
@@ -15,11 +15,8 @@
 Templates are loaded automatically when they are encountered, and are treated as intermediate
 objects. As such, `ResourceCache` has now methods for both getting and inserting them (#170).
 - VFS support (#199).
-<<<<<<< HEAD
 - `as_x` functions for layer types (#235).
-=======
 - Text object support (#230).
->>>>>>> 92ffd11a
 - `cache_mut` loader property (#207).
 
 ### Changed
