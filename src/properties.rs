use std::{collections::HashMap, str::FromStr};

<<<<<<< HEAD
use xml::{attribute::OwnedAttribute, reader::XmlEvent};

use crate::{
    error::{ParseTileError, TiledError},
    util::{get_attrs, parse_tag, XmlEventResult},
=======
use xml::{attribute::OwnedAttribute, reader::XmlEvent, EventReader};

use crate::{
    error::TiledError,
    util::{get_attrs, parse_tag},
>>>>>>> ce73c547
};

#[derive(Debug, PartialEq, Eq, Copy, Clone)]
pub struct Color {
    pub alpha: u8,
    pub red: u8,
    pub green: u8,
    pub blue: u8,
}

impl FromStr for Color {
    type Err = ();

    fn from_str(s: &str) -> Result<Color, Self::Err> {
        let s = if s.starts_with("#") { &s[1..] } else { s };
        match s.len() {
            6 => {
                let r = u8::from_str_radix(&s[0..2], 16);
                let g = u8::from_str_radix(&s[2..4], 16);
                let b = u8::from_str_radix(&s[4..6], 16);
                match (r, g, b) {
                    (Ok(red), Ok(green), Ok(blue)) => Ok(Color {
                        alpha: 0xFF,
                        red,
                        green,
                        blue,
                    }),
                    _ => Err(()),
                }
            }
            8 => {
                let a = u8::from_str_radix(&s[0..2], 16);
                let r = u8::from_str_radix(&s[2..4], 16);
                let g = u8::from_str_radix(&s[4..6], 16);
                let b = u8::from_str_radix(&s[6..8], 16);
                match (a, r, g, b) {
                    (Ok(alpha), Ok(red), Ok(green), Ok(blue)) => Ok(Color {
                        alpha,
                        red,
                        green,
                        blue,
                    }),
                    _ => Err(()),
                }
            }
            _ => Err(()),
        }
    }
}

#[derive(Debug, PartialEq, Clone)]
pub enum PropertyValue {
    BoolValue(bool),
    FloatValue(f32),
    IntValue(i32),
    ColorValue(u32),
    StringValue(String),
    /// Holds the path relative to the map or tileset
    FileValue(String),
    /// Holds the id of a referenced object, or 0 if unset
    ObjectValue(u32),
}

impl PropertyValue {
    fn new(property_type: String, value: String) -> Result<PropertyValue, TiledError> {
        // Check the property type against the value.
        match property_type.as_str() {
            "bool" => match value.parse() {
                Ok(val) => Ok(PropertyValue::BoolValue(val)),
                Err(err) => Err(TiledError::Other(err.to_string())),
            },
            "float" => match value.parse() {
                Ok(val) => Ok(PropertyValue::FloatValue(val)),
                Err(err) => Err(TiledError::Other(err.to_string())),
            },
            "int" => match value.parse() {
                Ok(val) => Ok(PropertyValue::IntValue(val)),
                Err(err) => Err(TiledError::Other(err.to_string())),
            },
            "color" if value.len() > 1 => match u32::from_str_radix(&value[1..], 16) {
                Ok(color) => Ok(PropertyValue::ColorValue(color)),
                Err(_) => Err(TiledError::Other(format!(
                    "Improperly formatted color property"
                ))),
            },
            "string" => Ok(PropertyValue::StringValue(value)),
            "object" => match value.parse() {
                Ok(val) => Ok(PropertyValue::ObjectValue(val)),
                Err(err) => Err(TiledError::Other(err.to_string())),
            },
            "file" => Ok(PropertyValue::FileValue(value)),
            _ => Err(TiledError::Other(format!(
                "Unknown property type \"{}\"",
                property_type
            ))),
        }
    }
}

pub type Properties = HashMap<String, PropertyValue>;

pub(crate) fn parse_properties(
    parser: &mut impl Iterator<Item = XmlEventResult>,
) -> Result<Properties, TiledError> {
    let mut p = HashMap::new();
    parse_tag!(parser, "properties", {
        "property" => |attrs:Vec<OwnedAttribute>| {
            let ((t, v_attr), k) = get_attrs!(
                attrs,
                optionals: [
                    ("type", property_type, |v| Some(v)),
                    ("value", value, |v| Some(v)),
                ],
                required: [
                    ("name", key, |v| Some(v)),
                ],
                TiledError::MalformedAttributes("property must have a name and a value".to_string())
            );
            let t = t.unwrap_or("string".into());

<<<<<<< HEAD
            let v: String = match v_attr {
=======
            let v = match v_attr {
>>>>>>> ce73c547
                Some(val) => val,
                None => {
                    // if the "value" attribute was missing, might be a multiline string
                    match parser.next() {
                        Some(Ok(XmlEvent::Characters(s))) => Ok(s),
                        Some(Err(err)) => Err(TiledError::XmlDecodingError(err)),
                        None => unreachable!(), // EndDocument or error must come first
                        _ => Err(TiledError::MalformedAttributes(format!("property '{}' is missing a value", k))),
                    }?
                }
            };

            p.insert(k, PropertyValue::new(t, v)?);
            Ok(())
        },
    });
    Ok(p)
}<|MERGE_RESOLUTION|>--- conflicted
+++ resolved
@@ -1,18 +1,10 @@
 use std::{collections::HashMap, str::FromStr};
 
-<<<<<<< HEAD
 use xml::{attribute::OwnedAttribute, reader::XmlEvent};
 
 use crate::{
-    error::{ParseTileError, TiledError},
+    error::TiledError,
     util::{get_attrs, parse_tag, XmlEventResult},
-=======
-use xml::{attribute::OwnedAttribute, reader::XmlEvent, EventReader};
-
-use crate::{
-    error::TiledError,
-    util::{get_attrs, parse_tag},
->>>>>>> ce73c547
 };
 
 #[derive(Debug, PartialEq, Eq, Copy, Clone)]
@@ -133,11 +125,7 @@
             );
             let t = t.unwrap_or("string".into());
 
-<<<<<<< HEAD
             let v: String = match v_attr {
-=======
-            let v = match v_attr {
->>>>>>> ce73c547
                 Some(val) => val,
                 None => {
                     // if the "value" attribute was missing, might be a multiline string
