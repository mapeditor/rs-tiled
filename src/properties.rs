--- conflicted
+++ resolved
@@ -58,7 +58,7 @@
 }
 
 /// Represents a custom property's value.
-/// 
+///
 /// Also read the [TMX docs](https://doc.mapeditor.org/en/stable/reference/tmx-map-format/#tmx-properties).
 #[derive(Debug, PartialEq, Clone)]
 pub enum PropertyValue {
@@ -68,13 +68,9 @@
     FloatValue(f32),
     /// A signed integer value. Corresponds to the `int` property type.
     IntValue(i32),
-<<<<<<< HEAD
+    /// A color value. Corresponds to the `color` property type.
     ColorValue(Color),
-=======
-    /// A color value. Corresponds to the `color` property type.
-    ColorValue(u32),
     /// A string value. Corresponds to the `string` property type.
->>>>>>> 4bfb324d
     StringValue(String),
     /// A filepath value. Corresponds to the `file` property type.
     /// Holds the path relative to the map or tileset.
