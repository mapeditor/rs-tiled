use std::collections::HashMap;
use std::io::Read;
use std::path::{Path, PathBuf};

use xml::attribute::OwnedAttribute;
use xml::reader::XmlEvent;
use xml::EventReader;

use crate::error::{Error, Result};
use crate::image::Image;
use crate::properties::{parse_properties, Properties};
use crate::tile::TileData;
use crate::{util::*, Gid, Tile};

/// A collection of tiles for usage in maps and template objects.
///
/// Also see the [TMX docs](https://doc.mapeditor.org/en/stable/reference/tmx-map-format/#tileset).
#[derive(Debug, PartialEq, Clone)]
pub struct Tileset {
    /// The name of the tileset, set by the user.
    pub name: String,
    /// The (maximum) width in pixels of the tiles in this tileset. Irrelevant for [image collection]
    /// tilesets.
    ///
    /// [image collection]: Self::image
    pub tile_width: u32,
    /// The (maximum) height in pixels of the tiles in this tileset. Irrelevant for [image collection]
    /// tilesets.
    ///
    /// [image collection]: Self::image
    pub tile_height: u32,
    /// The spacing in pixels between the tiles in this tileset (applies to the tileset image).
    /// Irrelevant for image collection tilesets.
    pub spacing: u32,
    /// The margin around the tiles in this tileset (applies to the tileset image).
    /// Irrelevant for image collection tilesets.
    pub margin: u32,
    /// The number of tiles in this tileset. Note that tile IDs don't always have a connection with
    /// the tile count, and as such there may be tiles with an ID bigger than the tile count.
    pub tilecount: u32,
    /// The number of tile columns in the tileset. Editable for image collection tilesets, otherwise
    /// calculated using [image](Self::image) width, [tile width](Self::tile_width),
    /// [spacing](Self::spacing) and [margin](Self::margin).
    pub columns: u32,

    /// A tileset can either:
    /// * have a single spritesheet `image` in `tileset` ("regular" tileset);
    /// * have zero images in `tileset` and one `image` per `tile` ("image collection" tileset).
    ///
    /// --------
    /// - Source: [tiled issue #2117](https://github.com/mapeditor/tiled/issues/2117)
    /// - Source: [`columns` documentation](https://doc.mapeditor.org/en/stable/reference/tmx-map-format/#tileset)
    pub image: Option<Image>,

    /// All the tiles present in this tileset, indexed by their local IDs.
    tiles: HashMap<u32, TileData>,

    /// The custom properties of the tileset.
    pub properties: Properties,
}

pub(crate) enum EmbeddedParseResultType {
    ExternalReference { tileset_path: PathBuf },
    Embedded { tileset: Tileset },
}

pub(crate) struct EmbeddedParseResult {
    pub first_gid: Gid,
    pub result_type: EmbeddedParseResultType,
}

/// Internal structure for holding mid-parse information.
struct TilesetProperties {
    spacing: Option<u32>,
    margin: Option<u32>,
    tilecount: u32,
    columns: Option<u32>,
    name: String,
    tile_width: u32,
    tile_height: u32,
    /// The root all non-absolute paths contained within the tileset are relative to.
    root_path: PathBuf,
}

impl Tileset {
    /// Parses a tileset out of a reader hopefully containing the contents of a Tiled tileset.
    /// Uses the `path` parameter as the root for any relative paths found in the tileset.
    ///
    /// ## Example
    /// ```
    /// use std::fs::File;
    /// use std::path::PathBuf;
    /// use std::io::BufReader;
    /// use tiled::Tileset;
    ///
    /// let path = "assets/tilesheet.tsx";
    /// let reader = BufReader::new(File::open(path).unwrap());
    /// let tileset = Tileset::parse_reader(reader, path).unwrap();
    ///
    /// assert_eq!(tileset.image.unwrap().source, PathBuf::from("assets/tilesheet.png"));
    /// ```
    pub fn parse_reader<R: Read>(reader: R, path: impl AsRef<Path>) -> Result<Self> {
        let mut tileset_parser = EventReader::new(reader);
        loop {
            match tileset_parser.next().map_err(Error::XmlDecodingError)? {
                XmlEvent::StartElement {
                    name, attributes, ..
                } if name.local_name == "tileset" => {
                    return Self::parse_external_tileset(
                        &mut tileset_parser.into_iter(),
                        &attributes,
                        path.as_ref(),
                    );
                }
                XmlEvent::EndDocument => {
                    return Err(Error::PrematureEnd(
                        "Tileset Document ended before map was parsed".to_string(),
                    ))
                }
                _ => {}
            }
        }
    }

    /// Gets the tile with the specified ID from the tileset.
    #[inline]
    pub fn get_tile(&self, id: u32) -> Option<Tile> {
        self.tiles.get(&id).map(|data| Tile::new(self, data))
    }
}

impl Tileset {
    pub(crate) fn parse_xml_in_map(
        parser: &mut impl Iterator<Item = XmlEventResult>,
        attrs: Vec<OwnedAttribute>,
        map_path: &Path,
    ) -> Result<EmbeddedParseResult> {
        Tileset::parse_xml_embedded(parser, &attrs, map_path).or_else(|err| {
            if matches!(err, Error::MalformedAttributes(_)) {
                Tileset::parse_xml_reference(&attrs, map_path)
            } else {
                Err(err)
            }
        })
    }

    fn parse_xml_embedded(
        parser: &mut impl Iterator<Item = XmlEventResult>,
        attrs: &Vec<OwnedAttribute>,
        map_path: &Path,
    ) -> Result<EmbeddedParseResult> {
        let ((spacing, margin, columns, name), (tilecount, first_gid, tile_width, tile_height)) = get_attrs!(
           attrs,
           optionals: [
                ("spacing", spacing, |v:String| v.parse().ok()),
                ("margin", margin, |v:String| v.parse().ok()),
                ("columns", columns, |v:String| v.parse().ok()),
                ("name", name, |v| Some(v)),
            ],
           required: [
                ("tilecount", tilecount, |v:String| v.parse().ok()),
                ("firstgid", first_gid, |v:String| v.parse().ok().map(|n| Gid(n))),
                ("tilewidth", width, |v:String| v.parse().ok()),
                ("tileheight", height, |v:String| v.parse().ok()),
            ],
            Error::MalformedAttributes("tileset must have a firstgid, name tile width and height with correct types".to_string())
        );

        let root_path = map_path.parent().ok_or(Error::PathIsNotFile)?.to_owned();

        Self::finish_parsing_xml(
            parser,
            TilesetProperties {
                spacing,
                margin,
                name: name.unwrap_or_default(),
                root_path,
                columns,
                tilecount,
                tile_height,
                tile_width,
            },
        )
        .map(|tileset| EmbeddedParseResult {
            first_gid,
            result_type: EmbeddedParseResultType::Embedded { tileset },
        })
    }

    fn parse_xml_reference(
        attrs: &Vec<OwnedAttribute>,
        map_path: &Path,
<<<<<<< HEAD
    ) -> Result<EmbeddedParseResult> {
        let ((), (first_gid, source)) = get_attrs!(
=======
    ) -> Result<EmbeddedParseResult, TiledError> {
        let (first_gid, source) = get_attrs!(
>>>>>>> aac22ed2
            attrs,
            required: [
                ("firstgid", first_gid, |v:String| v.parse().ok().map(|n| Gid(n))),
                ("source", name, |v| Some(v)),
            ],
            Error::MalformedAttributes("Tileset reference must have a firstgid and source with correct types".to_string())
        );

        let tileset_path = map_path.parent().ok_or(Error::PathIsNotFile)?.join(source);

        Ok(EmbeddedParseResult {
            first_gid,
            result_type: EmbeddedParseResultType::ExternalReference { tileset_path },
        })
    }

    fn parse_external_tileset(
        parser: &mut impl Iterator<Item = XmlEventResult>,
        attrs: &Vec<OwnedAttribute>,
        path: &Path,
    ) -> Result<Tileset> {
        let ((spacing, margin, columns, name), (tilecount, tile_width, tile_height)) = get_attrs!(
            attrs,
            optionals: [
                ("spacing", spacing, |v:String| v.parse().ok()),
                ("margin", margin, |v:String| v.parse().ok()),
                ("columns", columns, |v:String| v.parse().ok()),
                ("name", name, |v| Some(v)),
            ],
            required: [
                ("tilecount", tilecount, |v:String| v.parse().ok()),
                ("tilewidth", width, |v:String| v.parse().ok()),
                ("tileheight", height, |v:String| v.parse().ok()),
            ],
            Error::MalformedAttributes("tileset must have a name, tile width and height with correct types".to_string())
        );

        let root_path = path.parent().ok_or(Error::PathIsNotFile)?.to_owned();

        Self::finish_parsing_xml(
            parser,
            TilesetProperties {
                spacing,
                margin,
                name: name.unwrap_or_default(),
                root_path,
                columns,
                tilecount,
                tile_height,
                tile_width,
            },
        )
    }

    fn finish_parsing_xml(
        parser: &mut impl Iterator<Item = XmlEventResult>,
        prop: TilesetProperties,
    ) -> Result<Tileset> {
        let mut image = Option::None;
        let mut tiles = HashMap::with_capacity(prop.tilecount as usize);
        let mut properties = HashMap::new();

        parse_tag!(parser, "tileset", {
            "image" => |attrs| {
                image = Some(Image::new(parser, attrs, &prop.root_path)?);
                Ok(())
            },
            "properties" => |_| {
                properties = parse_properties(parser)?;
                Ok(())
            },
            "tile" => |attrs| {
                let (id, tile) = TileData::new(parser, attrs, &prop.root_path)?;
                tiles.insert(id, tile);
                Ok(())
            },
        });

        // A tileset is considered an image collection tileset if there is no image attribute (because its tiles do).
        let is_image_collection_tileset = image.is_none();

        if !is_image_collection_tileset {
            for tile_id in 0..prop.tilecount {
                tiles.entry(tile_id).or_default();
            }
        }

        let margin = prop.margin.unwrap_or(0);
        let spacing = prop.spacing.unwrap_or(0);
        let columns = prop
            .columns
            .map(Ok)
            .unwrap_or_else(|| Self::calculate_columns(&image, prop.tile_width, margin, spacing))?;

        Ok(Tileset {
            name: prop.name,
            tile_width: prop.tile_width,
            tile_height: prop.tile_height,
            spacing,
            margin,
            columns,
            tilecount: prop.tilecount,
            image,
            tiles,
            properties,
        })
    }

    fn calculate_columns(
        image: &Option<Image>,
        tile_width: u32,
        margin: u32,
        spacing: u32,
    ) -> Result<u32> {
        image
            .as_ref()
            .ok_or(Error::MalformedAttributes(
                "No <image> nor columns attribute in <tileset>".to_string(),
            ))
            .and_then(|image| Ok((image.width as u32 - margin + spacing) / (tile_width + spacing)))
    }
}<|MERGE_RESOLUTION|>--- conflicted
+++ resolved
@@ -190,13 +190,8 @@
     fn parse_xml_reference(
         attrs: &Vec<OwnedAttribute>,
         map_path: &Path,
-<<<<<<< HEAD
     ) -> Result<EmbeddedParseResult> {
-        let ((), (first_gid, source)) = get_attrs!(
-=======
-    ) -> Result<EmbeddedParseResult, TiledError> {
         let (first_gid, source) = get_attrs!(
->>>>>>> aac22ed2
             attrs,
             required: [
                 ("firstgid", first_gid, |v:String| v.parse().ok().map(|n| Gid(n))),
