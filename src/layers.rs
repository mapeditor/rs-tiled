use std::{collections::HashMap, io::Read, path::Path};

use xml::{attribute::OwnedAttribute, EventReader};

use crate::{
    error::TiledError,
    image::Image,
    properties::{parse_properties, Properties},
    util::*,
};

/// Stores the proper tile gid, along with how it is flipped.
// Maybe PartialEq and Eq should be custom, so that it ignores tile-flipping?
#[derive(Debug, Clone, Copy, PartialEq, Eq)]
pub struct LayerTile {
    pub gid: u32,
    pub flip_h: bool,
    pub flip_v: bool,
    pub flip_d: bool,
}

const FLIPPED_HORIZONTALLY_FLAG: u32 = 0x80000000;
const FLIPPED_VERTICALLY_FLAG: u32 = 0x40000000;
const FLIPPED_DIAGONALLY_FLAG: u32 = 0x20000000;
const ALL_FLIP_FLAGS: u32 =
    FLIPPED_HORIZONTALLY_FLAG | FLIPPED_VERTICALLY_FLAG | FLIPPED_DIAGONALLY_FLAG;

impl LayerTile {
    pub fn new(id: u32) -> LayerTile {
        let flags = id & ALL_FLIP_FLAGS;
        let gid = id & !ALL_FLIP_FLAGS;
        let flip_d = flags & FLIPPED_DIAGONALLY_FLAG == FLIPPED_DIAGONALLY_FLAG; // Swap x and y axis (anti-diagonally) [flips over y = -x line]
        let flip_h = flags & FLIPPED_HORIZONTALLY_FLAG == FLIPPED_HORIZONTALLY_FLAG; // Flip tile over y axis
        let flip_v = flags & FLIPPED_VERTICALLY_FLAG == FLIPPED_VERTICALLY_FLAG; // Flip tile over x axis

        LayerTile {
            gid,
            flip_h,
            flip_v,
            flip_d,
        }
    }
}

#[derive(Debug, PartialEq, Clone)]
pub struct Layer {
    pub name: String,
    pub width: u32,
    pub height: u32,
    pub opacity: f32,
    pub visible: bool,
    pub offset_x: f32,
    pub offset_y: f32,
    /// The tiles are arranged in rows. Each tile is a number which can be used
    ///  to find which tileset it belongs to and can then be rendered.
    pub tiles: LayerData,
    pub properties: Properties,
    pub layer_index: u32,
    pub parallax_x: f32,
    pub parallax_y: f32,
    /// The ID of the layer, as shown in the editor.
    /// Layer ID stays the same even if layers are reordered or modified in the editor.
    pub id: u32,
}

impl Layer {
    pub(crate) fn new<R: Read>(
        parser: &mut EventReader<R>,
        attrs: Vec<OwnedAttribute>,
        layer_index: u32,
        infinite: bool,
    ) -> Result<Layer, TiledError> {
<<<<<<< HEAD
        let ((o, v, ox, oy, px, py), (n, id)) = get_attrs!(
=======
        let ((o, v, ox, oy, n, id), (w, h)) = get_attrs!(
>>>>>>> 28ba42c0
            attrs,
            optionals: [
                ("opacity", opacity, |v:String| v.parse().ok()),
                ("visible", visible, |v:String| v.parse().ok().map(|x:i32| x == 1)),
                ("offsetx", offset_x, |v:String| v.parse().ok()),
                ("offsety", offset_y, |v:String| v.parse().ok()),
<<<<<<< HEAD
                ("parallaxx", parallax_x, |v:String| v.parse().ok()),
                ("parallaxy", parallax_y, |v:String| v.parse().ok()),
            ],
            required: [
=======
>>>>>>> 28ba42c0
                ("name", name, |v| Some(v)),
                ("id", id, |v:String| v.parse().ok()),
            ],
            required: [
                ("width", width, |v: String| v.parse().ok()),
                ("height", height, |v: String| v.parse().ok()),
            ],
            TiledError::MalformedAttributes("layer parsing error, width and height attributes required".to_string())
        );
        let mut tiles: LayerData = LayerData::Finite(Default::default());
        let mut properties = HashMap::new();
        parse_tag!(parser, "layer", {
            "data" => |attrs| {
                if infinite {
                    tiles = parse_infinite_data(parser, attrs)?;
                } else {
                    tiles = parse_data(parser, attrs)?;
                }
                Ok(())
            },
            "properties" => |_| {
                properties = parse_properties(parser)?;
                Ok(())
            },
        });

        Ok(Layer {
            name: n.unwrap_or(String::new()),
            width: w,
            height: h,
            opacity: o.unwrap_or(1.0),
            visible: v.unwrap_or(true),
            offset_x: ox.unwrap_or(0.0),
            offset_y: oy.unwrap_or(0.0),
            parallax_x: px.unwrap_or(1.0),
            parallax_y: py.unwrap_or(1.0),
            tiles: tiles,
            properties: properties,
            layer_index,
            id: id.unwrap_or(0),
        })
    }
}

#[derive(Debug, PartialEq, Clone)]
pub enum LayerData {
    Finite(Vec<LayerTile>),
    Infinite(HashMap<(i32, i32), Chunk>),
}

#[derive(Debug, PartialEq, Clone)]
pub struct ImageLayer {
    pub name: String,
    pub opacity: f32,
    pub visible: bool,
    pub offset_x: f32,
    pub offset_y: f32,
    pub image: Option<Image>,
    pub properties: Properties,
    pub layer_index: u32,
    /// The ID of the layer, as shown in the editor.
    /// Layer ID stays the same even if layers are reordered or modified in the editor.
    pub id: u32,
}

impl ImageLayer {
    pub(crate) fn new<R: Read>(
        parser: &mut EventReader<R>,
        attrs: Vec<OwnedAttribute>,
        layer_index: u32,
        path_relative_to: Option<&Path>,
    ) -> Result<ImageLayer, TiledError> {
        let ((o, v, ox, oy, n, id), ()) = get_attrs!(
            attrs,
            optionals: [
                ("opacity", opacity, |v:String| v.parse().ok()),
                ("visible", visible, |v:String| v.parse().ok().map(|x:i32| x == 1)),
                ("offsetx", offset_x, |v:String| v.parse().ok()),
                ("offsety", offset_y, |v:String| v.parse().ok()),
                ("name", name, |v| Some(v)),
                ("id", id, |v:String| v.parse().ok()),
            ],
            required: [],
            // this error should never happen since there are no required attrs
            TiledError::MalformedAttributes("image layer parsing error".to_string())
        );
        let mut properties = HashMap::new();
        let mut image: Option<Image> = None;
        parse_tag!(parser, "imagelayer", {
            "image" => |attrs| {
                image = Some(Image::new(parser, attrs, path_relative_to.ok_or(TiledError::SourceRequired{object_to_parse: "Image".to_string()})?)?);
                Ok(())
            },
            "properties" => |_| {
                properties = parse_properties(parser)?;
                Ok(())
            },
        });
        Ok(ImageLayer {
            name: n.unwrap_or(String::new()),
            opacity: o.unwrap_or(1.0),
            visible: v.unwrap_or(true),
            offset_x: ox.unwrap_or(0.0),
            offset_y: oy.unwrap_or(0.0),
            image,
            properties,
            layer_index,
            id: id.unwrap_or(0),
        })
    }
}

#[derive(Debug, PartialEq, Clone)]
pub struct Chunk {
    pub x: i32,
    pub y: i32,
    pub width: u32,
    pub height: u32,
    pub tiles: Vec<LayerTile>,
}

impl Chunk {
    pub(crate) fn new<R: Read>(
        parser: &mut EventReader<R>,
        attrs: Vec<OwnedAttribute>,
        encoding: Option<String>,
        compression: Option<String>,
    ) -> Result<Chunk, TiledError> {
        let ((), (x, y, width, height)) = get_attrs!(
            attrs,
            optionals: [],
            required: [
                ("x", x, |v: String| v.parse().ok()),
                ("y", y, |v: String| v.parse().ok()),
                ("width", width, |v: String| v.parse().ok()),
                ("height", height, |v: String| v.parse().ok()),
            ],
            TiledError::MalformedAttributes("layer must have a name".to_string())
        );

        let tiles = parse_data_line(encoding, compression, parser)?;

        Ok(Chunk {
            x,
            y,
            width,
            height,
            tiles,
        })
    }
}<|MERGE_RESOLUTION|>--- conflicted
+++ resolved
@@ -70,24 +70,15 @@
         layer_index: u32,
         infinite: bool,
     ) -> Result<Layer, TiledError> {
-<<<<<<< HEAD
-        let ((o, v, ox, oy, px, py), (n, id)) = get_attrs!(
-=======
-        let ((o, v, ox, oy, n, id), (w, h)) = get_attrs!(
->>>>>>> 28ba42c0
+        let ((o, v, ox, oy, px, py, n, id), (w, h)) = get_attrs!(
             attrs,
             optionals: [
                 ("opacity", opacity, |v:String| v.parse().ok()),
                 ("visible", visible, |v:String| v.parse().ok().map(|x:i32| x == 1)),
                 ("offsetx", offset_x, |v:String| v.parse().ok()),
                 ("offsety", offset_y, |v:String| v.parse().ok()),
-<<<<<<< HEAD
                 ("parallaxx", parallax_x, |v:String| v.parse().ok()),
                 ("parallaxy", parallax_y, |v:String| v.parse().ok()),
-            ],
-            required: [
-=======
->>>>>>> 28ba42c0
                 ("name", name, |v| Some(v)),
                 ("id", id, |v:String| v.parse().ok()),
             ],
