--- conflicted
+++ resolved
@@ -24,24 +24,12 @@
         parser: &mut impl Iterator<Item = XmlEventResult>,
         attrs: Vec<OwnedAttribute>,
         tilesets: Option<&[MapTilesetGid]>,
-<<<<<<< HEAD
     ) -> Result<(ObjectLayerData, Properties), Error> {
-        let (c, ()) = get_attrs!(
-            attrs,
-            optionals: [
-                ("color", colour, |v:String| v.parse().ok()),
-            ],
-            required: [],
-            // this error should never happen since there are no required attrs
-            Error::MalformedAttributes("object group parsing error".to_string())
-=======
-    ) -> Result<(ObjectLayerData, Properties), TiledError> {
         let c = get_attrs!(
             attrs,
             optionals: [
                 ("color", colour, |v:String| v.parse().ok()),
             ]
->>>>>>> aac22ed2
         );
         let mut objects = Vec::new();
         let mut properties = HashMap::new();
