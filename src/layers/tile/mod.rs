use std::collections::HashMap;

use xml::attribute::OwnedAttribute;

use crate::{
    parse_properties,
    util::{get_attrs, map_wrapper, parse_tag, XmlEventResult},
    Gid, Map, MapTilesetGid, Properties, Tile, TileId, TiledError, Tileset,
};

mod finite;
mod infinite;
mod util;

pub use finite::*;
pub use infinite::*;

/// Stores the internal tile gid about a layer tile, along with how it is flipped.
#[derive(Clone, Copy, Debug, PartialEq, Eq)]
pub(crate) struct LayerTileData {
    /// The index of the tileset this tile's in, relative to the tile's map. Guaranteed to be a
    /// valid index of the map tileset container, but **isn't guaranteed to actually contain
    /// this tile**.
    tileset_index: usize,
    /// The local ID of the tile in the tileset it's in.
    id: TileId,
    flip_h: bool,
    flip_v: bool,
    flip_d: bool,
}

impl LayerTileData {
    const FLIPPED_HORIZONTALLY_FLAG: u32 = 0x80000000;
    const FLIPPED_VERTICALLY_FLAG: u32 = 0x40000000;
    const FLIPPED_DIAGONALLY_FLAG: u32 = 0x20000000;
    const ALL_FLIP_FLAGS: u32 = Self::FLIPPED_HORIZONTALLY_FLAG
        | Self::FLIPPED_VERTICALLY_FLAG
        | Self::FLIPPED_DIAGONALLY_FLAG;

    /// Creates a new [`LayerTileData`] from a [`GID`] plus its flipping bits.
    pub(crate) fn from_bits(bits: u32, tilesets: &[MapTilesetGid]) -> Option<Self> {
        let flags = bits & Self::ALL_FLIP_FLAGS;
        let gid = Gid(bits & !Self::ALL_FLIP_FLAGS);
        let flip_d = flags & Self::FLIPPED_DIAGONALLY_FLAG == Self::FLIPPED_DIAGONALLY_FLAG; // Swap x and y axis (anti-diagonally) [flips over y = -x line]
        let flip_h = flags & Self::FLIPPED_HORIZONTALLY_FLAG == Self::FLIPPED_HORIZONTALLY_FLAG; // Flip tile over y axis
        let flip_v = flags & Self::FLIPPED_VERTICALLY_FLAG == Self::FLIPPED_VERTICALLY_FLAG; // Flip tile over x axis

        if gid == Gid::EMPTY {
            None
        } else {
            let (tileset_index, tileset) = crate::util::get_tileset_for_gid(tilesets, gid)?;
            let id = gid.0 - tileset.first_gid.0;

            Some(Self {
                tileset_index,
                id,
                flip_h,
                flip_v,
                flip_d,
            })
        }
    }
}

#[derive(Debug, PartialEq, Clone)]
pub(crate) enum TileLayerData {
    Finite(FiniteTileLayerData),
    Infinite(InfiniteTileLayerData),
}

impl TileLayerData {
    pub(crate) fn new(
        parser: &mut impl Iterator<Item = XmlEventResult>,
        attrs: Vec<OwnedAttribute>,
        infinite: bool,
        tilesets: &[MapTilesetGid],
    ) -> Result<(Self, Properties), TiledError> {
        let ((), (width, height)) = get_attrs!(
            attrs,
            optionals: [
            ],
            required: [
                ("width", width, |v: String| v.parse().ok()),
                ("height", height, |v: String| v.parse().ok()),
            ],
            TiledError::MalformedAttributes("layer parsing error, width and height attributes required".to_string())
        );
        let mut result = Self::Finite(Default::default());
        let mut properties = HashMap::new();
        parse_tag!(parser, "layer", {
            "data" => |attrs| {
                if infinite {
                    result = Self::Infinite(InfiniteTileLayerData::new(parser, attrs, tilesets)?);
                } else {
                    result = Self::Finite(FiniteTileLayerData::new(parser, attrs, width, height, tilesets)?);
                }
                Ok(())
            },
            "properties" => |_| {
                properties = parse_properties(parser)?;
                Ok(())
            },
        });

        Ok((result, properties))
    }
}

map_wrapper!(
    #[doc = "An instance of a [`Tile`] present in a [`TileLayer`]."]
    LayerTile => LayerTileData
);

impl<'map> LayerTile<'map> {
    /// Get a reference to the layer tile's referenced tile, if it exists.
    pub fn get_tile(&self) -> Option<Tile<'map>> {
        self.get_tileset().get_tile(self.data.id)
    }
    /// Get a reference to the layer tile's referenced tileset.
    pub fn get_tileset(&self) -> &'map Tileset {
        // SAFETY: `tileset_index` is guaranteed to be valid
        &self.map.tilesets()[self.data.tileset_index]
    }

    /// Get the layer tile's tileset index. Guaranteed to be a
    /// valid index of the map tileset container, but **isn't guaranteed to actually contain
    /// this tile**.
    ///
    /// Use [`LayerTile::get_tile`] if you want to obtain the [`Tile`] that this layer tile is
    /// referencing.
    #[inline]
    pub fn tileset_index(&self) -> usize {
        self.data.tileset_index
    }

    /// Get the layer tile's local id within its parent tileset.
    #[inline]
    pub fn id(&self) -> u32 {
        self.data.id
    }

    /// Whether this tile is flipped on its Y axis (horizontally).
    #[inline]
    pub fn flip_h(&self) -> bool {
        self.data.flip_h
    }

    /// Whether this tile is flipped on its X axis (vertically).
    #[inline]
    pub fn flip_v(&self) -> bool {
        self.data.flip_v
    }

    /// Whether this tile is flipped diagonally.
    #[inline]
    pub fn flip_d(&self) -> bool {
        self.data.flip_d
    }
}

<<<<<<< HEAD
/// A map layer containing tiles in some way. May be finite or infinite.
=======
#[derive(Debug)]
>>>>>>> dab7cb6b
pub enum TileLayer<'map> {
    /// An finite tile layer; Also see [`FiniteTileLayer`].
    Finite(FiniteTileLayer<'map>),
    /// An infinite tile layer; Also see [`InfiniteTileLayer`].
    Infinite(InfiniteTileLayer<'map>),
}

impl<'map> TileLayer<'map> {
    pub(crate) fn new(map: &'map Map, data: &'map TileLayerData) -> Self {
        match data {
            TileLayerData::Finite(data) => Self::Finite(FiniteTileLayer::new(map, data)),
            TileLayerData::Infinite(data) => Self::Infinite(InfiniteTileLayer::new(map, data)),
        }
    }

    /// Obtains the tile present at the position given.
    /// 
    /// If the position given is invalid or the position is empty, this function will return [`None`].
    pub fn get_tile(&self, x: i32, y: i32) -> Option<LayerTile> {
        match self {
            TileLayer::Finite(finite) => finite.get_tile(x, y),
            TileLayer::Infinite(infinite) => infinite.get_tile(x, y),
        }
    }
}<|MERGE_RESOLUTION|>--- conflicted
+++ resolved
@@ -158,11 +158,8 @@
     }
 }
 
-<<<<<<< HEAD
 /// A map layer containing tiles in some way. May be finite or infinite.
-=======
 #[derive(Debug)]
->>>>>>> dab7cb6b
 pub enum TileLayer<'map> {
     /// An finite tile layer; Also see [`FiniteTileLayer`].
     Finite(FiniteTileLayer<'map>),
