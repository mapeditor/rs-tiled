--- conflicted
+++ resolved
@@ -117,12 +117,8 @@
         attrs: Vec<OwnedAttribute>,
         infinite: bool,
         tilesets: &[MapTilesetGid],
-<<<<<<< HEAD
         for_tileset: Option<Arc<Tileset>>,
-    ) -> Result<(Self, Properties), TiledError> {
-=======
     ) -> Result<(Self, Properties)> {
->>>>>>> 377d748b
         let (width, height) = get_attrs!(
             attrs,
             required: [
