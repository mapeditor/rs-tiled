--- conflicted
+++ resolved
@@ -27,19 +27,10 @@
 }
 
 /// Stores the internal tile gid about a layer tile, along with how it is flipped.
-<<<<<<< HEAD
 #[derive(Clone, Debug, PartialEq)]
-pub(crate) struct LayerTileData {
+pub struct LayerTileData {
     /// A valid TilesetLocation that points to a tileset that **may or may not contain** this tile.
     tileset_location: TilesetLocation,
-=======
-#[derive(Clone, Copy, Debug, PartialEq, Eq)]
-pub struct LayerTileData {
-    /// The index of the tileset this tile's in, relative to the tile's map. Guaranteed to be a
-    /// valid index of the map tileset container, but **isn't guaranteed to actually contain
-    /// this tile**.
-    tileset_index: usize,
->>>>>>> 72c10e42
     /// The local ID of the tile in the tileset it's in.
     id: TileId,
     /// Whether this tile is flipped on its Y axis (horizontally).
@@ -58,8 +49,11 @@
     /// Use [`LayerTile::get_tile`] if you want to obtain the [`Tile`] that this layer tile is
     /// referencing.
     #[inline]
-    pub fn tileset_index(&self) -> usize {
-        self.tileset_index
+    pub fn tileset_index(&self) -> Option<usize> {
+        match self.tileset_location {
+            TilesetLocation::Map(n) => Some(n),
+            TilesetLocation::Template(_) => None,
+        }
     }
 
     /// Get the layer tile's local id within its parent tileset.
@@ -174,45 +168,6 @@
             TilesetLocation::Template(t) => &t,
         }
     }
-<<<<<<< HEAD
-
-    /// Get the layer tile's tileset index. Guaranteed to be a
-    /// valid index of the map tileset container, but **isn't guaranteed to actually contain
-    /// this tile**.
-    ///
-    /// Will return None if the tile is not located in one of the map's tilesets (i.e. the
-    /// tileset is from a template).
-    ///
-    /// Use [`LayerTile::get_tile`] if you want to obtain the [`Tile`] that this layer tile is
-    /// referencing.
-    pub fn tileset_index(&self) -> Option<usize> {
-        match self.data.tileset_location {
-            TilesetLocation::Map(n) => Some(n),
-            TilesetLocation::Template(_) => None,
-        }
-    }
-
-    /// Get the layer tile's local id within its parent tileset.
-    pub fn id(&self) -> u32 {
-        self.data.id
-    }
-
-    /// Whether this tile is flipped on its Y axis (horizontally).
-    pub fn flip_h(&self) -> bool {
-        self.data.flip_h
-    }
-
-    /// Whether this tile is flipped on its X axis (vertically).
-    pub fn flip_v(&self) -> bool {
-        self.data.flip_v
-    }
-
-    /// Whether this tile is flipped diagonally.
-    pub fn flip_d(&self) -> bool {
-        self.data.flip_d
-    }
-=======
->>>>>>> 72c10e42
 }
 
 /// A map layer containing tiles in some way. May be finite or infinite.
