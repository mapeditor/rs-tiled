--- conflicted
+++ resolved
@@ -57,16 +57,8 @@
         infinite: bool,
         map_path: &Path,
         tilesets: &[MapTilesetGid],
-<<<<<<< HEAD
     ) -> Result<Self> {
-        let (
-            (opacity, tint_color, visible, offset_x, offset_y, parallax_x, parallax_y, name, id),
-            (),
-        ) = get_attrs!(
-=======
-    ) -> Result<Self, TiledError> {
         let (opacity, tint_color, visible, offset_x, offset_y, parallax_x, parallax_y, name, id) = get_attrs!(
->>>>>>> aac22ed2
             attrs,
             optionals: [
                 ("opacity", opacity, |v:String| v.parse().ok()),
@@ -78,15 +70,7 @@
                 ("parallaxy", parallax_y, |v:String| v.parse().ok()),
                 ("name", name, |v| Some(v)),
                 ("id", id, |v:String| v.parse().ok()),
-<<<<<<< HEAD
-            ],
-            required: [
-            ],
-
-            Error::MalformedAttributes("layer parsing error, no id attribute found".to_string())
-=======
             ]
->>>>>>> aac22ed2
         );
 
         let (ty, properties) = match tag {
