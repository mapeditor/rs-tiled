--- conflicted
+++ resolved
@@ -21,14 +21,8 @@
 path = "examples/main.rs"
 
 [dependencies]
-<<<<<<< HEAD
-base64  = "0.5.2"
+base64  = "0.10"
 downcast-rs = "1.0.3"
-xml-rs  = "0.3.0"
-libflate = "0.1.18"
-=======
-base64  = "0.10"
 xml-rs  = "0.8"
 libflate = "0.1.18"
-zstd = "0.5"
->>>>>>> 53d44bd0
+zstd = "0.5"