--- conflicted
+++ resolved
@@ -27,18 +27,11 @@
 path = "examples/sfml/main.rs"
 
 [dependencies]
-<<<<<<< HEAD
-base64 = "0.13.0"
-xml-rs = "0.8.4"
+base64  = "0.13.0"
+xml-rs  = "0.8.4"
 libflate = "1.1.2"
 zstd = { version = "0.10.0", optional = true }
 
 [dev-dependencies.sfml]
 version = "0.16"
-features = ["graphics"]
-=======
-base64  = "0.13.0"
-xml-rs  = "0.8.4"
-libflate = "1.1.2"
-zstd = { version = "0.10.0", optional = true }
->>>>>>> df98e9f3
+features = ["graphics"]