use std::path::PathBuf;
use tiled::{
    Color, FilesystemResourceCache, FiniteTileLayer, GroupLayer, Layer, LayerType, Map,
    ObjectLayer, PropertyValue, ResourceCache, TileLayer,
};

fn as_tile_layer<'map>(layer: Layer<'map>) -> TileLayer<'map> {
    match layer.layer_type() {
        LayerType::TileLayer(x) => x,
        _ => panic!("Not a tile layer"),
    }
}

fn as_finite<'map>(data: TileLayer<'map>) -> FiniteTileLayer<'map> {
    match data {
        TileLayer::Finite(data) => data,
        TileLayer::Infinite(_) => panic!("Not a finite tile layer"),
    }
}

fn as_object_layer<'map>(layer: Layer<'map>) -> ObjectLayer<'map> {
    match layer.layer_type() {
        LayerType::ObjectLayer(x) => x,
        _ => panic!("Not an object layer"),
    }
}

fn as_group_layer<'map>(layer: Layer<'map>) -> GroupLayer<'map> {
    match layer.layer_type() {
        LayerType::GroupLayer(x) => x,
        _ => panic!("Not a group layer"),
    }
}

fn compare_everything_but_tileset_sources(r: &Map, e: &Map) {
    assert_eq!(r.version, e.version);
    assert_eq!(r.orientation, e.orientation);
    assert_eq!(r.width, e.width);
    assert_eq!(r.height, e.height);
    assert_eq!(r.tile_width, e.tile_width);
    assert_eq!(r.tile_height, e.tile_height);
    assert_eq!(r.properties, e.properties);
    assert_eq!(r.background_color, e.background_color);
    assert_eq!(r.infinite, e.infinite);
    // TODO: Also compare layers
    /*
    r.layers()
        .zip(e.layers())
        .for_each(|(r, e)| assert_eq!(r, e)); */
}

#[test]
fn test_gzip_and_zlib_encoded_and_raw_are_the_same() {
    let mut cache = FilesystemResourceCache::new();
    let z = Map::parse_file("assets/tiled_base64_zlib.tmx", &mut cache).unwrap();
    let g = Map::parse_file("assets/tiled_base64_gzip.tmx", &mut cache).unwrap();
    let r = Map::parse_file("assets/tiled_base64.tmx", &mut cache).unwrap();
    let zstd = Map::parse_file("assets/tiled_base64_zstandard.tmx", &mut cache).unwrap();
    let c = Map::parse_file("assets/tiled_csv.tmx", &mut cache).unwrap();
    compare_everything_but_tileset_sources(&z, &g);
    compare_everything_but_tileset_sources(&z, &r);
    compare_everything_but_tileset_sources(&z, &c);
    compare_everything_but_tileset_sources(&z, &zstd);

    let layer = as_finite(as_tile_layer(c.get_layer(0).unwrap()));
    {
        assert_eq!(layer.width(), 100);
        assert_eq!(layer.height(), 100);
    }

    assert_eq!(layer.get_tile(0, 0).unwrap().id(), 34);
    assert_eq!(layer.get_tile(0, 1).unwrap().id(), 16);
    assert!(layer.get_tile(0, 2).is_none());
    assert_eq!(layer.get_tile(1, 2).unwrap().id(), 16);
    assert!((0..99).map(|x| layer.get_tile(x, 99)).all(|t| t.is_none()));
}

#[test]
fn test_external_tileset() {
    let mut cache = FilesystemResourceCache::new();

    let r = Map::parse_file("assets/tiled_base64.tmx", &mut cache).unwrap();
    let e = Map::parse_file("assets/tiled_base64_external.tmx", &mut cache).unwrap();
    compare_everything_but_tileset_sources(&r, &e);
}

#[test]
fn test_sources() {
    let mut cache = FilesystemResourceCache::new();

    let e = Map::parse_file("assets/tiled_base64_external.tmx", &mut cache).unwrap();
    assert_eq!(
        e.tilesets()[0],
        cache.get_tileset("assets/tilesheet.tsx").unwrap()
    );
    assert_eq!(
        e.tilesets()[0].image.as_ref().unwrap().source,
        PathBuf::from("assets/tilesheet.png")
    );
}

#[test]
fn test_just_tileset() {
    let mut cache = FilesystemResourceCache::new();

    let r = Map::parse_file("assets/tiled_base64_external.tmx", &mut cache).unwrap();
    assert_eq!(
        r.tilesets()[0],
        cache.get_tileset("assets/tilesheet.tsx").unwrap()
    );
}

#[test]
fn test_infinite_tileset() {
    let mut cache = FilesystemResourceCache::new();

    let r = Map::parse_file("assets/tiled_base64_zlib_infinite.tmx", &mut cache).unwrap();

    if let TileLayer::Infinite(inf) = &as_tile_layer(r.get_layer(1).unwrap()) {
        assert_eq!(inf.get_tile(2, 10).unwrap().id(), 5);
        assert_eq!(inf.get_tile(5, 36).unwrap().id(), 73);
        assert_eq!(inf.get_tile(15, 15).unwrap().id(), 22);
    } else {
        assert!(false, "It is wrongly recognised as a finite map");
    }
    if let TileLayer::Infinite(inf) = &as_tile_layer(r.get_layer(0).unwrap()) {
        // NW corner
        assert_eq!(inf.get_tile(-16, 0).unwrap().id(), 17);
        assert!(inf.get_tile(-17, 0).is_none());
        assert!(inf.get_tile(-16, -1).is_none());

        // SW corner
        assert_eq!(inf.get_tile(-16, 47).unwrap().id(), 17);
        assert!(inf.get_tile(-17, 47).is_none());
        assert!(inf.get_tile(-16, 48).is_none());

        // NE corner
        assert_eq!(inf.get_tile(31, 0).unwrap().id(), 17);
        assert!(inf.get_tile(31, -1).is_none());
        assert!(inf.get_tile(32, 0).is_none());

        // SE corner
        assert_eq!(inf.get_tile(31, 47).unwrap().id(), 17);
        assert!(inf.get_tile(32, 47).is_none());
        assert!(inf.get_tile(31, 48).is_none());
    } else {
        assert!(false, "It is wrongly recognised as a finite map");
    }
}

#[test]
fn test_image_layers() {
    let mut cache = FilesystemResourceCache::new();

    let r = Map::parse_file("assets/tiled_image_layers.tmx", &mut cache).unwrap();
    assert_eq!(r.layers().len(), 2);
    let mut image_layers = r.layers().map(|layer| {
        if let LayerType::ImageLayer(img) = layer.layer_type() {
            (img, layer)
        } else {
            panic!("Found layer that isn't an image layer")
        }
    });
    {
        let first = image_layers.next().unwrap();
        assert_eq!(first.1.name, "Image Layer 1");
        assert!(
            first.0.image.is_none(),
            "{}'s image should be None",
            first.1.name
        );
    }
    {
        let second = image_layers.next().unwrap();
        assert_eq!(second.1.name, "Image Layer 2");
        let image = second
            .0
            .image
            .as_ref()
            .expect(&format!("{}'s image shouldn't be None", second.1.name));
        assert_eq!(image.source, PathBuf::from("assets/tilesheet.png"));
        assert_eq!(image.width, 448);
        assert_eq!(image.height, 192);
    }
}

#[test]
fn test_tile_property() {
    let mut cache = FilesystemResourceCache::new();

    let r = Map::parse_file("assets/tiled_base64.tmx", &mut cache).unwrap();
    let prop_value: String = if let Some(&PropertyValue::StringValue(ref v)) = r.tilesets()[0]
        .get_tile(1)
        .unwrap()
        .properties()
        .get("a tile property")
    {
        v.clone()
    } else {
        String::new()
    };
    assert_eq!("123", prop_value);
}

#[test]
fn test_layer_property() {
    let mut cache = FilesystemResourceCache::new();

    let r = Map::parse_file("assets/tiled_base64.tmx", &mut cache).unwrap();
    let prop_value: String = if let Some(&PropertyValue::StringValue(ref v)) =
        r.get_layer(0).unwrap().properties.get("prop3")
    {
        v.clone()
    } else {
        String::new()
    };
    assert_eq!("Line 1\r\nLine 2\r\nLine 3,\r\n  etc\r\n   ", prop_value);
}

#[test]
fn test_object_group_property() {
    let mut cache = FilesystemResourceCache::new();

    let r = Map::parse_file("assets/tiled_object_groups.tmx", &mut cache).unwrap();
    let group_layer = r.get_layer(1).unwrap();
    let group_layer = as_group_layer(group_layer);
    let sub_layer = group_layer.get_layer(0).unwrap();
    let prop_value: bool = if let Some(&PropertyValue::BoolValue(ref v)) =
        sub_layer.properties.get("an object group property")
    {
        *v
    } else {
        false
    };
    assert!(prop_value);
}
#[test]
fn test_tileset_property() {
    let mut cache = FilesystemResourceCache::new();

    let r = Map::parse_file("assets/tiled_base64.tmx", &mut cache).unwrap();
    let prop_value: String = if let Some(&PropertyValue::StringValue(ref v)) =
        r.tilesets()[0].properties.get("tileset property")
    {
        v.clone()
    } else {
        String::new()
    };
    assert_eq!("tsp", prop_value);
}

#[test]
fn test_flipped() {
    let mut cache = FilesystemResourceCache::new();

    let r = Map::parse_file("assets/tiled_flipped.tmx", &mut cache).unwrap();
    let layer = as_tile_layer(r.get_layer(0).unwrap());

    let t1 = layer.get_tile(0, 0).unwrap();
    let t2 = layer.get_tile(1, 0).unwrap();
    let t3 = layer.get_tile(0, 1).unwrap();
    let t4 = layer.get_tile(1, 1).unwrap();
    assert_eq!(t1.id(), t2.id());
    assert_eq!(t2.id(), t3.id());
    assert_eq!(t3.id(), t4.id());
    assert!(t1.flip_d);
    assert!(t1.flip_h);
    assert!(t1.flip_v);
    assert!(!t2.flip_d);
    assert!(!t2.flip_h);
    assert!(t2.flip_v);
    assert!(!t3.flip_d);
    assert!(t3.flip_h);
    assert!(!t3.flip_v);
    assert!(t4.flip_d);
    assert!(!t4.flip_h);
    assert!(!t4.flip_v);
}

#[test]
fn test_ldk_export() {
    let mut cache = FilesystemResourceCache::new();

    let r = Map::parse_file("assets/ldk_tiled_export.tmx", &mut cache).unwrap();
    let layer = as_finite(as_tile_layer(r.get_layer(0).unwrap()));
    {
        assert_eq!(layer.width(), 8);
        assert_eq!(layer.height(), 8);
    }
    assert!(layer.get_tile(0, 0).is_none());
    assert_eq!(layer.get_tile(0, 1).unwrap().id(), 0);
}

#[test]
fn test_parallax_layers() {
    let mut cache = FilesystemResourceCache::new();

    let r = Map::parse_file("assets/tiled_parallax.tmx", &mut cache).unwrap();
    for (i, layer) in r.layers().enumerate() {
        match i {
            0 => {
                assert_eq!(layer.name, "Background");
                assert_eq!(layer.parallax_x, 0.5);
                assert_eq!(layer.parallax_y, 0.75);
            }
            1 => {
                assert_eq!(layer.name, "Middle");
                assert_eq!(layer.parallax_x, 1.0);
                assert_eq!(layer.parallax_y, 1.0);
            }
            2 => {
                assert_eq!(layer.name, "Foreground");
                assert_eq!(layer.parallax_x, 2.0);
                assert_eq!(layer.parallax_y, 2.0);
            }
            _ => panic!("unexpected layer"),
        }
    }
}

#[test]
fn test_object_property() {
    let mut cache = FilesystemResourceCache::new();

    let r = Map::parse_file("assets/tiled_object_property.tmx", &mut cache).unwrap();
    let layer = r.get_layer(1).unwrap();
    let prop_value = if let Some(PropertyValue::ObjectValue(v)) = as_object_layer(layer)
        .get_object(0)
        .unwrap()
        .properties
        .get("object property")
    {
        *v
    } else {
        0
    };
    assert_eq!(3, prop_value);
}

#[test]
fn test_tint_color() {
    let mut cache = FilesystemResourceCache::new();

    let r = Map::parse_file("assets/tiled_image_layers.tmx", &mut cache).unwrap();
    assert_eq!(
        r.get_layer(0).unwrap().tint_color,
        Some(Color {
            alpha: 0x12,
            red: 0x34,
            green: 0x56,
            blue: 0x78
        })
    );
    assert_eq!(
        r.get_layer(1).unwrap().tint_color,
        Some(Color {
            alpha: 0xFF,
            red: 0x12,
            green: 0x34,
            blue: 0x56
        })
    );
}

#[test]
fn test_group_layers() {
    let mut cache = FilesystemResourceCache::new();

    let r = Map::parse_file("assets/tiled_group_layers.tmx", &mut cache).unwrap();

    // Depth = 0
    let layer_tile_1 = r.get_layer(0).unwrap();
    let layer_group_1 = r.get_layer(1).unwrap();
    let layer_group_2 = r.get_layer(2).unwrap();

    assert_eq!(
        Some(&PropertyValue::StringValue("value1".to_string())),
        layer_tile_1.properties.get("key")
    );
    assert_eq!(
<<<<<<< HEAD
        Some(&PropertyValue::StringValue("value4".to_string())),
        layer_group_1.properties.get("key")
=======
        Some(&PropertyValue::ColorValue(Color {
            alpha: 0x12,
            red: 0x34,
            green: 0x56,
            blue: 0x78
        })),
        layer_group_1.properties().get("key")
>>>>>>> 160db2a6
    );
    assert_eq!(
        Some(&PropertyValue::StringValue("value5".to_string())),
        layer_group_2.properties.get("key")
    );

    // Depth = 1
    let layer_group_1 = as_group_layer(layer_group_1);
    let layer_tile_2 = layer_group_1.get_layer(0).unwrap();
    let layer_group_2 = as_group_layer(layer_group_2);
    let layer_group_3 = layer_group_2.get_layer(0).unwrap();
    assert_eq!(
        Some(&PropertyValue::StringValue("value2".to_string())),
        layer_tile_2.properties.get("key")
    );
    assert_eq!(
        Some(&PropertyValue::StringValue("value6".to_string())),
        layer_group_3.properties.get("key")
    );

    // Depth = 2
    let layer_group_3 = as_group_layer(layer_group_3);
    let layer_tile_3 = layer_group_3.get_layer(0).unwrap();
    assert_eq!(
        Some(&PropertyValue::StringValue("value3".to_string())),
        layer_tile_3.properties.get("key")
    );
}<|MERGE_RESOLUTION|>--- conflicted
+++ resolved
@@ -33,7 +33,7 @@
 }
 
 fn compare_everything_but_tileset_sources(r: &Map, e: &Map) {
-    assert_eq!(r.version, e.version);
+    assert_eq!(r.version(), e.version());
     assert_eq!(r.orientation, e.orientation);
     assert_eq!(r.width, e.width);
     assert_eq!(r.height, e.height);
@@ -41,7 +41,7 @@
     assert_eq!(r.tile_height, e.tile_height);
     assert_eq!(r.properties, e.properties);
     assert_eq!(r.background_color, e.background_color);
-    assert_eq!(r.infinite, e.infinite);
+    assert_eq!(r.infinite(), e.infinite());
     // TODO: Also compare layers
     /*
     r.layers()
@@ -378,18 +378,13 @@
         layer_tile_1.properties.get("key")
     );
     assert_eq!(
-<<<<<<< HEAD
-        Some(&PropertyValue::StringValue("value4".to_string())),
-        layer_group_1.properties.get("key")
-=======
         Some(&PropertyValue::ColorValue(Color {
             alpha: 0x12,
             red: 0x34,
             green: 0x56,
             blue: 0x78
         })),
-        layer_group_1.properties().get("key")
->>>>>>> 160db2a6
+        layer_group_1.properties.get("key")
     );
     assert_eq!(
         Some(&PropertyValue::StringValue("value5".to_string())),
