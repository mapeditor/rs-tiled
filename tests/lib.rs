--- conflicted
+++ resolved
@@ -1,16 +1,8 @@
-<<<<<<< HEAD
 use std::path::PathBuf;
 use tiled::{
-    FilesystemResourceCache, FiniteTileLayerData, Layer, LayerDataType, LayerType, ObjectLayer,
-    ResourceCache, TileLayer, TileLayerData,
+    Color, FilesystemResourceCache, FiniteTileLayerData, Layer, LayerDataType, LayerType, Map,
+    ObjectLayer, PropertyValue, ResourceCache, TileLayer, TileLayerData,
 };
-use tiled::{Map, PropertyValue};
-=======
-use std::path::Path;
-use std::{fs::File, path::PathBuf};
-use tiled::{Color, LayerData, Map, PropertyValue, TiledError, Tileset};
-use tiled::{LayerType, ObjectLayer, TileLayer};
->>>>>>> ce73c547
 
 fn as_tile_layer<'map>(layer: Layer<'map>) -> TileLayer<'map> {
     match layer.layer_type() {
@@ -324,9 +316,11 @@
 
 #[test]
 fn test_tint_color() {
-    let r = Map::parse_file("assets/tiled_image_layers.tmx").unwrap();
-    assert_eq!(
-        r.layers[0].tint_color,
+    let mut cache = FilesystemResourceCache::new();
+
+    let r = Map::parse_file("assets/tiled_image_layers.tmx", &mut cache).unwrap();
+    assert_eq!(
+        r.get_layer(0).unwrap().data().tint_color,
         Some(Color {
             alpha: 0x12,
             red: 0x34,
@@ -335,7 +329,7 @@
         })
     );
     assert_eq!(
-        r.layers[1].tint_color,
+        r.get_layer(1).unwrap().data().tint_color,
         Some(Color {
             alpha: 0xFF,
             red: 0x12,
