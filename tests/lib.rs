<<<<<<< HEAD
#[macro_use]
extern crate downcast_rs;
extern crate tiled;

use std::fs::File;
use std::path::Path;
use tiled::{
    parse, parse_file, parse_tileset, Group, Map, ObjectGroup, PropertyValue, TileLayer, TiledError,
};
=======
use std::fs::File;
use std::path::Path;
use tiled::{parse, parse_file, parse_tileset, Map, PropertyValue, TiledError, LayerData};
>>>>>>> 53d44bd0

fn read_from_file(p: &Path) -> Result<Map, TiledError> {
    let file = File::open(p).unwrap();
    return parse(file);
}

fn read_from_file_with_path(p: &Path) -> Result<Map, TiledError> {
    return parse_file(p);
}

#[test]
fn test_gzip_and_zlib_encoded_and_raw_are_the_same() {
    let z = read_from_file(&Path::new("assets/tiled_base64_zlib.tmx")).unwrap();
    let g = read_from_file(&Path::new("assets/tiled_base64_gzip.tmx")).unwrap();
    let r = read_from_file(&Path::new("assets/tiled_base64.tmx")).unwrap();
    let c = read_from_file(&Path::new("assets/tiled_csv.tmx")).unwrap();
    assert_eq!(z, g);
    assert_eq!(z, r);
    assert_eq!(z, c);
}

#[test]
fn test_external_tileset() {
    let r = read_from_file(&Path::new("assets/tiled_base64.tmx")).unwrap();
    let e = read_from_file_with_path(&Path::new("assets/tiled_base64_external.tmx")).unwrap();
    assert_eq!(r, e);
}

#[test]
fn test_just_tileset() {
    let r = read_from_file(&Path::new("assets/tiled_base64.tmx")).unwrap();
    let t = parse_tileset(File::open(Path::new("assets/tilesheet.tsx")).unwrap(), 1).unwrap();
    assert_eq!(r.tilesets[0], t);
}

#[test]
fn test_infinite_tileset() {
    let r = read_from_file_with_path(&Path::new("assets/tiled_base64_zlib_infinite.tmx")).unwrap();    

    if let LayerData::Infinite(chunks) = &r.layers[0].tiles {
        assert_eq!(chunks.len(), 4);

        assert_eq!(chunks[&(0, 0)].width, 32);
        assert_eq!(chunks[&(0, 0)].height, 32);
        assert_eq!(chunks[&(-32, 0)].width, 32);
        assert_eq!(chunks[&(0, 32)].height, 32);
        assert_eq!(chunks[&(-32, 32)].height, 32);
    } else {
        assert!(false, "It is wrongly recognized as a finite map");

    }
}

#[test]
fn test_image_layers() {
    let r = read_from_file(&Path::new("assets/tiled_image_layers.tmx")).unwrap();
    assert_eq!(r.image_layers.len(), 2);
    {
        let first = &r.image_layers[0];
        assert_eq!(first.name, "Image Layer 1");
        assert!(
            first.image.is_none(),
            "{}'s image should be None",
            first.name
        );
    }
    {
        let second = &r.image_layers[1];
        assert_eq!(second.name, "Image Layer 2");
        let image = second
            .image
            .as_ref()
            .expect(&format!("{}'s image shouldn't be None", second.name));
        assert_eq!(image.source, "tilesheet.png");
        assert_eq!(image.width, 448);
        assert_eq!(image.height, 192);
    }
}

#[test]
fn test_tile_property() {
    let r = read_from_file(&Path::new("assets/tiled_base64.tmx")).unwrap();
    let prop_value: String = if let Some(&PropertyValue::StringValue(ref v)) =
        r.tilesets[0].tiles[0].properties.get("a tile property")
    {
        v.clone()
    } else {
        String::new()
    };
    assert_eq!("123", prop_value);
}

#[test]
<<<<<<< HEAD
fn test_nested_groups() {
    let r = read_from_file(&Path::new("assets/tiled_group_csv.tmx")).unwrap();
    assert_eq!(r.layers.len(), 1);
    let group = r.groups.get(0).unwrap();
    assert_eq!(group.children.len(), 3);

    let second_group = group.children.get(0).unwrap().downcast_ref::<Group>();
    assert!(second_group.is_some());
    let second_group = second_group.unwrap();
    assert_eq!(second_group.children.len(), 1);
    assert_eq!(second_group.offset_x, 20.0);
    assert_eq!(second_group.offset_y, 22.0);

    let object_layer = group.children.get(1).unwrap().downcast_ref::<ObjectGroup>();
    assert!(object_layer.is_some());

    let tile_layer = group.children.get(2).unwrap().downcast_ref::<TileLayer>();
    assert!(tile_layer.is_some());
=======
fn test_object_group_property() {
    let r = read_from_file(&Path::new("assets/tiled_object_groups.tmx")).unwrap();
    let prop_value: bool = if let Some(&PropertyValue::BoolValue(ref v)) = r.object_groups[0]
        .properties
        .get("an object group property")
    {
        *v
    } else {
        false
    };
    assert!(prop_value);
}
#[test]
fn test_tileset_property() {
    let r = read_from_file(&Path::new("assets/tiled_base64.tmx")).unwrap();
    let prop_value: String = if let Some(&PropertyValue::StringValue(ref v)) =
        r.tilesets[0].properties.get("tileset property")
    {
        v.clone()
    } else {
        String::new()
    };
    assert_eq!("tsp", prop_value);
}

#[test]
fn test_flipped_gid() {
    let r = read_from_file_with_path(&Path::new("assets/tiled_flipped.tmx")).unwrap();
    
    if let LayerData::Finite(tiles) = &r.layers[0].tiles {
        let t1 = tiles[0][0];
        let t2 = tiles[0][1];
        let t3 = tiles[1][0];
        let t4 = tiles[1][1];
        assert_eq!(t1.gid, t2.gid);
        assert_eq!(t2.gid, t3.gid);
        assert_eq!(t3.gid, t4.gid);
        assert!(t1.flip_d);
        assert!(t1.flip_h);
        assert!(t1.flip_v);
        assert!(!t2.flip_d);
        assert!(!t2.flip_h);
        assert!(t2.flip_v);
        assert!(!t3.flip_d);
        assert!(t3.flip_h);
        assert!(!t3.flip_v);
        assert!(t4.flip_d);
        assert!(!t4.flip_h);
        assert!(!t4.flip_v);
    } else {
        assert!(false, "It is wrongly recognized as an infinite map");
    }
    
>>>>>>> 53d44bd0
}<|MERGE_RESOLUTION|>--- conflicted
+++ resolved
@@ -1,18 +1,9 @@
-<<<<<<< HEAD
-#[macro_use]
-extern crate downcast_rs;
-extern crate tiled;
-
 use std::fs::File;
 use std::path::Path;
 use tiled::{
-    parse, parse_file, parse_tileset, Group, Map, ObjectGroup, PropertyValue, TileLayer, TiledError,
+    parse, parse_file, parse_tileset, Group, Layer, LayerData, Map, ObjectGroup, PropertyValue,
+    TiledError,
 };
-=======
-use std::fs::File;
-use std::path::Path;
-use tiled::{parse, parse_file, parse_tileset, Map, PropertyValue, TiledError, LayerData};
->>>>>>> 53d44bd0
 
 fn read_from_file(p: &Path) -> Result<Map, TiledError> {
     let file = File::open(p).unwrap();
@@ -50,7 +41,7 @@
 
 #[test]
 fn test_infinite_tileset() {
-    let r = read_from_file_with_path(&Path::new("assets/tiled_base64_zlib_infinite.tmx")).unwrap();    
+    let r = read_from_file_with_path(&Path::new("assets/tiled_base64_zlib_infinite.tmx")).unwrap();
 
     if let LayerData::Infinite(chunks) = &r.layers[0].tiles {
         assert_eq!(chunks.len(), 4);
@@ -62,7 +53,6 @@
         assert_eq!(chunks[&(-32, 32)].height, 32);
     } else {
         assert!(false, "It is wrongly recognized as a finite map");
-
     }
 }
 
@@ -106,7 +96,6 @@
 }
 
 #[test]
-<<<<<<< HEAD
 fn test_nested_groups() {
     let r = read_from_file(&Path::new("assets/tiled_group_csv.tmx")).unwrap();
     assert_eq!(r.layers.len(), 1);
@@ -123,9 +112,11 @@
     let object_layer = group.children.get(1).unwrap().downcast_ref::<ObjectGroup>();
     assert!(object_layer.is_some());
 
-    let tile_layer = group.children.get(2).unwrap().downcast_ref::<TileLayer>();
+    let tile_layer = group.children.get(2).unwrap().downcast_ref::<Layer>();
     assert!(tile_layer.is_some());
-=======
+}
+
+#[test]
 fn test_object_group_property() {
     let r = read_from_file(&Path::new("assets/tiled_object_groups.tmx")).unwrap();
     let prop_value: bool = if let Some(&PropertyValue::BoolValue(ref v)) = r.object_groups[0]
@@ -154,7 +145,7 @@
 #[test]
 fn test_flipped_gid() {
     let r = read_from_file_with_path(&Path::new("assets/tiled_flipped.tmx")).unwrap();
-    
+
     if let LayerData::Finite(tiles) = &r.layers[0].tiles {
         let t1 = tiles[0][0];
         let t2 = tiles[0][1];
@@ -178,6 +169,4 @@
     } else {
         assert!(false, "It is wrongly recognized as an infinite map");
     }
-    
->>>>>>> 53d44bd0
 }